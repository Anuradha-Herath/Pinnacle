--- conflicted
+++ resolved
@@ -1,9 +1,8 @@
-<<<<<<< HEAD
+
 import jwt, { Secret, JwtPayload, SignOptions } from 'jsonwebtoken';
 import { IUser } from '../models/User';
-=======
 import jwt from 'jsonwebtoken';
->>>>>>> b5a46b6a
+
 
 // Define a User interface for JWT operations
 export interface JwtUser {
@@ -24,22 +23,22 @@
 }
 
 // Generate JWT token
-<<<<<<< HEAD
+
 export const generateToken = (user: IUser): string => {
   if (!user._id) {
     throw new Error('User ID is required to generate token');
   }
   
-=======
+
 export const generateToken = (user: JwtUser): string => {
->>>>>>> b5a46b6a
+
   const payload: TokenPayload = {
     id: user._id,
     email: user.email,
     role: user.role,
   };
 
-<<<<<<< HEAD
+
   // Use proper typing for the secret and options
   const secret: Secret = JWT_SECRET;
   // Type assertion for expiresIn
@@ -48,7 +47,7 @@
   };
   
   return jwt.sign(payload, secret, options);
-=======
+
   // Explicitly type the options to avoid TypeScript errors
   const options: jwt.SignOptions = {
     expiresIn: JWT_EXPIRES_IN as jwt.SignOptions['expiresIn']
@@ -56,7 +55,7 @@
 
   // Use the correct types for jwt.sign
   return jwt.sign(payload, JWT_SECRET, options);
->>>>>>> b5a46b6a
+
 };
 
 // Verify JWT token
