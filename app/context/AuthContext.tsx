--- conflicted
+++ resolved
@@ -49,11 +49,6 @@
   const [error, setError] = useState<string | null>(null);
   const [lastSyncTime, setLastSyncTime] = useState<number>(0);
   const [isSyncing, setIsSyncing] = useState<boolean>(false);
-<<<<<<< HEAD
-  const [hasInitialSync, setHasInitialSync] = useState<boolean>(false);
-=======
-  const [hasInitialSync, setHasInitialSync] = useState<boolean>(false); // Track initial sync
->>>>>>> 6f507eea
   const pathname = usePathname();
   const { data: session, status: sessionStatus } = useSession();
   
@@ -121,11 +116,7 @@
             }
           }
         } catch (error) {
-<<<<<<< HEAD
-          logger.error('Error fetching fresh user data:', error);
-=======
-          console.log('Error fetching fresh user data:', error);
->>>>>>> 6f507eea
+          console.error('Error fetching fresh user data:', error);
         }
         
         // Fallback: Set user state from NextAuth session data
@@ -158,13 +149,6 @@
       
       // Skip sync for admin pages to improve performance
       if (isAdminPage) return;
-      
-<<<<<<< HEAD
-      // Only sync once per session to prevent repeated calls
-=======
-      // If initial sync is already completed, skip frequent syncs
->>>>>>> 6f507eea
-      if (hasInitialSync) return;
       
       // Don't sync too frequently (prevent excessive API calls)
       const now = Date.now();
@@ -212,18 +196,9 @@
         }
       }
       
-<<<<<<< HEAD
-      // Mark as synced to prevent repeated calls
-      setHasInitialSync(true);
-      logger.info('User data synchronized successfully');
+      console.log('User data synchronized successfully');
     } catch (error) {
-      logger.error('Error syncing user data:', error);
-=======
-      console.log('User data synchronized successfully');
-      setHasInitialSync(true); // Mark initial sync as complete
-    } catch (error) {
-      console.log('Error syncing user data:', error);
->>>>>>> 6f507eea
+      console.error('Error syncing user data:', error);
     }
   };
 
@@ -272,21 +247,10 @@
         return false;
       }
     } catch (err) {
-<<<<<<< HEAD
-      logger.error('Authentication check error:', err);
+      console.error('Authentication check error:', err);
       if (err instanceof Error && err.name === 'AbortError') {
-        logger.error('Auth request timed out');
+        console.error('Auth request timed out');
         setError('Authentication request timed out');
-=======
-      // Only log errors, don't set them in state unless critical
-      console.log('Authentication check warning:', err);
-      if (err instanceof Error && err.name === 'AbortError') {
-        console.log('Auth request timed out - continuing with existing state');
-        // Don't set error for timeout on profile page
-        if (!pathname.includes('/profilepage')) {
-          setError('Authentication request timed out');
-        }
->>>>>>> 6f507eea
       } else {
         // Only set error for non-profile pages
         if (!pathname.includes('/profilepage')) {
@@ -404,19 +368,11 @@
       
       // Reset state
       setUser(null);
-      setHasInitialSync(false); // Reset sync flag on logout
-      
-      // Reset sync flag for next login
-      setHasInitialSync(false);
       
       // REMOVE THIS TOAST - will be handled in the component
       // toast.success("Logged out successfully");
     } catch (err) {
-<<<<<<< HEAD
-      logger.error('Logout error:', err);
-=======
-      console.log('Logout error:', err);
->>>>>>> 6f507eea
+      console.error('Logout error:', err);
       toast.error("Error during logout");
     } finally {
       setLoading(false);
@@ -447,11 +403,7 @@
         }
       }
     } catch (error) {
-<<<<<<< HEAD
-      logger.error('Error refreshing user data:', error);
-=======
-      console.log('Error refreshing user data:', error);
->>>>>>> 6f507eea
+      console.error('Error refreshing user data:', error);
     } finally {
       setIsSyncing(false);
     }
