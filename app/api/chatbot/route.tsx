--- conflicted
+++ resolved
@@ -65,8 +65,6 @@
   const queryLower = query.toLowerCase();
   const responseLower = responseText.toLowerCase();
   
-<<<<<<< HEAD
-=======
   // Check if query contains product-specific terms like "do you have [product]"
   const isProductAvailabilityQuery = 
     (queryLower.includes('do you have') || 
@@ -79,7 +77,6 @@
     return false;
   }
   
->>>>>>> 10cceb50
   const containsFAQKeyword = faqKeywords.some(keyword => queryLower.includes(keyword));
   const containsPolicyInfo = 
     responseLower.includes('policy') || 
@@ -212,39 +209,6 @@
   });
 };
 
-<<<<<<< HEAD
-const findRecommendedProducts = (responseText: string, productContext: ProductContextItem[], userQuery: string, userPreferences?: any): ProductContextItem[] => {
-  console.log(`Finding product recommendations for: "${userQuery.substring(0, 50)}..."`);
-  
-  if (isGeneralInfoOrFAQ(userQuery, responseText)) {
-    console.log("Detected general information or FAQ query - skipping product recommendations");
-    return [];
-  }
-  
-  const recommendedProducts: ProductContextItem[] = [];
-  const debug = { strategies: {} as any };
-  
-  const productPriceRegex = /([A-Za-z0-9\s\-&']+)(\s+\(\$\d+(\.\d+)?\))/g;
-  let matches: RegExpExecArray | null;
-  const explicitProductMatches: string[] = [];
-  
-  while ((matches = productPriceRegex.exec(responseText)) !== null) {
-    const potentialProductName = matches[1].trim();
-    explicitProductMatches.push(potentialProductName);
-  }
-  debug.strategies.explicitFormat = { found: explicitProductMatches.length };
-  
-  const potentialProductRegex = /\b([A-Z][A-Za-z0-9\s\-&']{2,})\b/g;
-  const potentialProductMatches: string[] = [];
-  
-  while ((matches = potentialProductRegex.exec(responseText)) !== null) {
-    const potentialProduct = matches[1].trim();
-    if (potentialProduct !== 'I' && 
-        potentialProduct !== 'Pinnacle' && 
-        !potentialProduct.startsWith('The ') && 
-        potentialProduct.length > 3) {
-      potentialProductMatches.push(potentialProduct);
-=======
 // Utility function for string similarity calculations
 const stringSimilarity = (str1: string, str2: string): number => {
   const a = str1.toLowerCase();
@@ -266,66 +230,16 @@
         wordMatches++;
         break;
       }
->>>>>>> 10cceb50
-    }
-  }
-  
-<<<<<<< HEAD
-  const queryTerms = userQuery.toLowerCase().split(/\s+/);
-  const relevantQueryTerms = queryTerms.filter(term => 
-    term.length > 3 && 
-    !['what', 'which', 'when', 'where', 'show', 'find', 'for', 'me', 'some', 'any', 'the'].includes(term)
-  );
-  debug.strategies.queryTerms = { terms: relevantQueryTerms };
-  
-  const categoryMatches: string[] = [];
-  const productCategories = [
-    'hoodie', 'hoody', 'hoodies', 'sweater', 'jacket', 'tshirt', 't-shirt', 'shirt', 
-    'pants', 'jeans', 'shorts', 'dress', 'skirt', 'blouse', 'coat', 'shoes', 'sneakers', 
-    'boots', 'hat', 'cap', 'socks', 'accessories'
-  ];
-=======
+    }
+  }
+  
   const wordSimilarity = wordMatches / Math.max(aWords.length, bWords.length);
->>>>>>> 10cceb50
   
   const minLength = Math.min(a.length, b.length);
   let charMatches = 0;
   for (let i = 0; i < minLength; i++) {
     if (a[i] === b[i]) charMatches++;
   }
-<<<<<<< HEAD
-  debug.strategies.categoryMatches = { found: categoryMatches };
-  
-  const stringSimilarity = (str1: string, str2: string): number => {
-    const a = str1.toLowerCase();
-    const b = str2.toLowerCase();
-    
-    if (a === b) return 1.0;
-    if (a.includes(b)) return 0.9;
-    if (b.includes(a)) return 0.85;
-    
-    const aWords = a.split(/\s+/);
-    const bWords = b.split(/\s+/);
-    
-    let wordMatches = 0;
-    for (const aWord of aWords) {
-      if (aWord.length < 3) continue;
-      for (const bWord of bWords) {
-        if (bWord.length < 3) continue;
-        if (aWord === bWord || aWord.includes(bWord) || bWord.includes(aWord)) {
-          wordMatches++;
-          break;
-        }
-      }
-    }
-    
-    const wordSimilarity = wordMatches / Math.max(aWords.length, bWords.length);
-    
-    const minLength = Math.min(a.length, b.length);
-    let charMatches = 0;
-    for (let i = 0; i < minLength; i++) {
-      if (a[i] === b[i]) charMatches++;
-=======
   const charSimilarity = charMatches / Math.max(a.length, b.length);
   
   return Math.max(wordSimilarity * 0.7, charSimilarity * 0.3);
@@ -344,21 +258,10 @@
     while ((matches = productPriceRegex.exec(response)) !== null) {
       const potentialProductName = matches[1].trim();
       explicitProductMatches.push(potentialProductName);
->>>>>>> 10cceb50
-    }
-    
-<<<<<<< HEAD
-    return Math.max(wordSimilarity * 0.7, charSimilarity * 0.3);
-  };
-  
-  if (explicitProductMatches.length > 0) {
-    const matches: ProductMatch[] = [];
-    explicitProductMatches.forEach(productName => {
-      for (const product of productContext) {
-=======
+    }
+    
     explicitProductMatches.forEach(productName => {
       for (const product of products) {
->>>>>>> 10cceb50
         const similarity = stringSimilarity(product.name, productName);
         if (similarity > 0.5) {
           results.push({ product, similarity, method: 'explicit' });
@@ -366,19 +269,6 @@
       }
     });
     
-<<<<<<< HEAD
-    matches.sort((a, b) => b.similarity - a.similarity);
-    for (const match of matches) {
-      if (!recommendedProducts.some(p => p.id === match.product.id)) {
-        recommendedProducts.push(match.product);
-        if (recommendedProducts.length >= 3) break;
-      }
-    }
-    debug.strategies.explicitMatches = { found: matches.length };
-  }
-  
-  if (recommendedProducts.length === 0) {
-=======
     return results;
   }
 };
@@ -388,7 +278,6 @@
   name: 'directNameMatch',
   priority: 2,
   execute: (query: string, response: string, products: ProductContextItem[]): ProductMatch[] => {
->>>>>>> 10cceb50
     const matches: ProductMatch[] = [];
     const queryLower = query.toLowerCase();
     
@@ -404,67 +293,6 @@
       }
     }
     
-<<<<<<< HEAD
-    matches.sort((a, b) => b.similarity - a.similarity);
-    for (const match of matches) {
-      if (!recommendedProducts.some(p => p.id === match.product.id)) {
-        recommendedProducts.push(match.product);
-        if (recommendedProducts.length >= 3) break;
-      }
-    }
-    debug.strategies.directMatches = { found: matches.length };
-  }
-  
-  if (recommendedProducts.length === 0 && categoryMatches.length > 0) {
-    const categoryFiltered = productContext.filter(product => {
-      const productCategories = [product.category, product.subCategory].map(c => c?.toLowerCase() || '');
-      
-      return categoryMatches.some(catMatch => 
-        productCategories.some(prodCat => {
-          if (catMatch === 'hoodie' || catMatch === 'hoodies' || catMatch === 'hoody') {
-            return prodCat === 'hoodies' || prodCat.includes('hood') || 
-                  (product.keywords && product.keywords.includes('hood'));
-          }
-          return prodCat === catMatch || prodCat.includes(catMatch);
-        })
-      );
-    });
-    
-    for (let i = 0; i < Math.min(3, categoryFiltered.length); i++) {
-      if (!recommendedProducts.some(p => p.id === categoryFiltered[i].id)) {
-        recommendedProducts.push(categoryFiltered[i]);
-      }
-    }
-    
-    debug.strategies.categoryFiltered = { count: categoryFiltered.length };
-  }
-  
-  if (recommendedProducts.length === 0 && potentialProductMatches.length > 0) {
-    const matches: ProductMatch[] = [];
-    potentialProductMatches.forEach(productName => {
-      for (const product of productContext) {
-        const similarity = stringSimilarity(product.name, productName);
-        if (similarity > 0.5) {
-          matches.push({product, similarity, method: 'potential-name'});
-        }
-      }
-    });
-    
-    matches.sort((a, b) => b.similarity - a.similarity);
-    for (const match of matches) {
-      if (!recommendedProducts.some(p => p.id === match.product.id)) {
-        recommendedProducts.push(match.product);
-        if (recommendedProducts.length >= 3) break;
-      }
-    }
-    
-    debug.strategies.potentialNames = { found: matches.length };
-  }
-  
-  if (recommendedProducts.length === 0) {
-    const queryLower = userQuery.toLowerCase();
-    
-=======
     return matches;
   }
 };
@@ -516,7 +344,6 @@
     }
     
     // Match known categories and subcategories
->>>>>>> 10cceb50
     const matchingCategories = Array.from(knownCategories).filter(cat => 
       queryLower.includes(cat.toLowerCase())
     );
@@ -530,15 +357,6 @@
         const productCat = (product.category || "").toLowerCase();
         const productSubCat = (product.subCategory || "").toLowerCase();
         
-<<<<<<< HEAD
-        return matchingCategories.some(cat => productCat.includes(cat.toLowerCase())) ||
-               matchingSubCategories.some(subcat => productSubCat.includes(subcat.toLowerCase()));
-      });
-      
-      for (let i = 0; i < Math.min(3, categoryFiltered.length); i++) {
-        if (!recommendedProducts.some(p => p.id === categoryFiltered[i].id)) {
-          recommendedProducts.push(categoryFiltered[i]);
-=======
         const matchesCatOrSubCat = 
           matchingCategories.some(cat => productCat.includes(cat.toLowerCase())) ||
           matchingSubCategories.some(subcat => productSubCat.includes(subcat.toLowerCase()));
@@ -549,27 +367,12 @@
             similarity: 0.65,
             method: 'category-term'
           });
->>>>>>> 10cceb50
         }
       });
     }
     
     return matches;
   }
-<<<<<<< HEAD
-  
-  if (recommendedProducts.length === 0 && userQuery.toLowerCase().includes("new")) {
-    const newestProducts = [...productContext].sort((a, b) => {
-      const dateA = new Date(a.createdAt);
-      const dateB = new Date(b.createdAt);
-      return dateB.getTime() - dateA.getTime();
-    }).slice(0, 3);
-    
-    for (const product of newestProducts) {
-      if (!recommendedProducts.some(p => p.id === product.id)) {
-        recommendedProducts.push(product);
-      }
-=======
 };
 
 // Strategy 4: New Products - Recommend newest products
@@ -591,15 +394,10 @@
         similarity: 0.9 - (idx * 0.1),
         method: 'new-products'
       }));
->>>>>>> 10cceb50
     }
     
     return [];
   }
-<<<<<<< HEAD
-  
-  if (recommendedProducts.length === 0) {
-=======
 };
 
 // Strategy 5: Color Match - Finding products by color mentions
@@ -607,7 +405,6 @@
   name: 'colorMatch',
   priority: 5,
   execute: (query: string, response: string, products: ProductContextItem[]): ProductMatch[] => {
->>>>>>> 10cceb50
     const colorRegex = /\b(red|blue|green|black|white|yellow|purple|pink|orange|brown|grey|gray)\b/gi;
     const mentionedColors: string[] = [];
     let matches: RegExpExecArray | null;
@@ -633,41 +430,12 @@
           }
         }
       });
-<<<<<<< HEAD
-      
-      for (let i = 0; i < Math.min(3, colorMatches.length); i++) {
-        if (!recommendedProducts.some(p => p.id === colorMatches[i].id)) {
-          recommendedProducts.push(colorMatches[i]);
-        }
-      }
-      
-      debug.strategies.colorMatches = { found: colorMatches.length };
-    }
-  }
-  
-  if (recommendedProducts.length === 0) {
-    const newest = productContext.slice(0, 3);
-    for (const product of newest) {
-      recommendedProducts.push(product);
-=======
->>>>>>> 10cceb50
     }
     
     return results;
   }
 };
 
-<<<<<<< HEAD
-  if (recommendedProducts.length < 3 && userPreferences) {
-    console.log("Using user preferences for recommendations");
-    
-    const preferenceMatches: ProductMatch[] = [];
-    
-    for (const product of productContext) {
-      let score = 0;
-      
-      if (product.category && userPreferences.topCategories.includes(product.category.toLowerCase())) {
-=======
 // Strategy 6: User Preference - Using user preferences and history
 const userPreferenceStrategy: RecommendationStrategy = {
   name: 'userPreference',
@@ -684,7 +452,6 @@
       
       if (product.category && userPreferences.topCategories && 
           userPreferences.topCategories.includes(product.category.toLowerCase())) {
->>>>>>> 10cceb50
         score += 3;
       }
       
@@ -723,13 +490,6 @@
       }
     }
     
-<<<<<<< HEAD
-    preferenceMatches.sort((a, b) => b.similarity - a.similarity);
-    for (const match of preferenceMatches) {
-      if (!recommendedProducts.some(p => p.id === match.product.id)) {
-        recommendedProducts.push(match.product);
-        if (recommendedProducts.length >= 3) break;
-=======
     return results;
   }
 };
@@ -788,7 +548,6 @@
             }
           }
         }
->>>>>>> 10cceb50
       }
     });
   
