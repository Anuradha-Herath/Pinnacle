--- conflicted
+++ resolved
@@ -309,12 +309,8 @@
           try {
             console.log("Creating Stripe checkout session");
 
-<<<<<<< HEAD
+            // Format line items for Stripe API requirements
             const stripeLineItems = simpleLineItems.map((item: LineItem) => ({
-=======
-            // Format line items for Stripe API requirements
-            const stripeLineItems = simpleLineItems.map((item: { price_data: { product_data: any; unit_amount: any; }; metadata: { imageUrl: any; }; quantity: any; }) => ({
->>>>>>> db2a7150
               price_data: {
                 currency: "USD",
                 product_data: {
@@ -354,12 +350,8 @@
           console.log("Skipping Stripe - not initialized");
         }
 
-<<<<<<< HEAD
+        // When sending to the client, include images in the response
         const clientLineItems = simpleLineItems.map((item: LineItem) => ({
-=======
-        // When sending to the client, include images in the response
-        const clientLineItems = simpleLineItems.map((item: { quantity: any; price_data: { currency: any; product_data: any; unit_amount: any; }; metadata: { imageUrl: any; }; }) => ({
->>>>>>> db2a7150
           quantity: item.quantity,
           price_data: {
             currency: item.price_data.currency,
