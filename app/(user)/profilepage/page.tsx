--- conflicted
+++ resolved
@@ -40,11 +40,6 @@
   const [orders, setOrders] = useState<Order[]>([]);
   const [loading, setLoading] = useState(true);
   const [error, setError] = useState("");
-<<<<<<< HEAD
-  const [dataLoaded, setDataLoaded] = useState(false);
-=======
-  const [dataLoaded, setDataLoaded] = useState(false); // Flag to prevent repeated API calls
->>>>>>> 6f507eea
   
   // Add pagination state
   const [currentPage, setCurrentPage] = useState(1);
@@ -131,39 +126,22 @@
         // Mark data as loaded
         setDataLoaded(true);
       } catch (err) {
-<<<<<<< HEAD
         setError("Failed to load profile data");
-        logger.error('Profile data fetch error:', err);
-=======
-        if (err instanceof Error && err.name === 'AbortError') {
-          setError("Request timed out. Please try again.");
-        } else {
-          setError("Failed to load profile data");
-        }
-        console.log(err);
->>>>>>> 6f507eea
+        console.error(err);
       } finally {
         setLoading(false);
         setDataLoaded(true);
       }
     };
 
-<<<<<<< HEAD
     // Only fetch if we have a user and we haven't loaded the data yet
-=======
-    // Only fetch if we have a user and haven't loaded data yet
->>>>>>> 6f507eea
-    if (user && !dataLoaded) {
+    if (user && loading) {
       fetchProfileData();
     } else if (user && dataLoaded) {
       // If we have user and data is loaded, just set loading to false
       setLoading(false);
     }
-<<<<<<< HEAD
-  }, [user?.id, dataLoaded, router]); // Include dataLoaded to prevent re-fetching
-=======
-  }, [user?.id, dataLoaded]); // Removed router from dependencies to prevent unnecessary re-renders
->>>>>>> 6f507eea
+  }, [user?.id, router]); // Only depend on user.id instead of the entire user object
 
   // Handle edit profile redirect
   const handleEditProfile = () => {
