--- conflicted
+++ resolved
@@ -394,61 +394,6 @@
 
           {/* Search Bar */}
           <div className="flex-1 max-w-2xl mx-8">
-<<<<<<< HEAD
-            <ClientOnly>
-              <div className="relative" ref={searchRef}>
-                <form onSubmit={handleSearchSubmit}>
-                  <div className="relative">
-                    <input
-                      type="text"
-                      placeholder="Search for products or brands"
-                      value={searchQuery}
-                      onChange={(e) => {
-                        setSearchQuery(e.target.value);
-                        if (e.target.value.trim().length > 0) {
-                          setShowSuggestions(true);
-                          setShowSearchHistory(false);
-                        } else {
-                          setShowSuggestions(false);
-                          setShowSearchHistory(true);
-                        }
-                      }}
-                      onFocus={() => {
-                        if (searchQuery.trim().length > 0) {
-                          setShowSuggestions(true);
-                        } else {
-                          setShowSearchHistory(true);
-                        }
-                      }}
-                      className="w-full px-4 py-2 pl-10 bg-[#2D2C2C] rounded text-white placeholder-gray-200 focus:outline-none focus:ring-2 focus:ring-gray-600 border border-grey-100"
-                    />
-                    <button type="submit" className="absolute left-3 top-2.5">
-                      <Search className="h-5 w-5 text-gray-400" />
-                    </button>
-                    {searchQuery && (
-                      <button
-                        type="button"
-                        onClick={() => {
-                          setSearchQuery("");
-                          setSuggestions([]);
-                          setKeywordSuggestions([]);
-                          setShowSuggestions(false);
-                          setShowSearchHistory(true);
-                        }}
-                        className="absolute right-3 top-2.5"
-                      >
-                        <X className="h-4 w-4 text-gray-400" />
-                      </button>
-                    )}
-                  </div>
-                </form>
-
-                {/* Search history dropdown */}
-                {showSearchHistory && searchHistory.length > 0 && !searchQuery && (
-                  <div className="absolute left-0 right-0 mt-1 bg-white text-black shadow-lg rounded-md overflow-hidden z-50">
-                    <div className="p-2 border-b border-gray-200 flex justify-between items-center">
-                      <h3 className="text-sm font-semibold text-gray-700">Recent Searches</h3>
-=======
             <div className="relative" ref={searchRef}>
               <form onSubmit={handleSearchSubmit}>
                 <div className="relative">
@@ -473,7 +418,7 @@
                         setShowSearchHistory(true);
                       }
                     }}
-                    className="w-full px-4 py-2 pl-10 bg-[#1D1D1D] rounded text-white placeholder-gray-200 focus:outline-none focus:ring-2 focus:ring-gray-600 border border-grey-100"
+                    className="w-full px-4 py-2 pl-10 bg-[#2D2C2C] rounded text-white placeholder-gray-200 focus:outline-none focus:ring-2 focus:ring-gray-600 border border-grey-100"
                   />
                   <button type="submit" className="absolute left-3 top-2.5">
                     <Search className="h-5 w-5 text-gray-400" />
@@ -497,147 +442,72 @@
               </form>
 
               {/* Search history dropdown */}
-              {showSearchHistory &&
-                searchHistory.length > 0 &&
-                !searchQuery && (
-                  <div className="absolute left-0 right-0 mt-1 bg-white text-black shadow-lg rounded-md overflow-hidden z-50">
-                    <div className="p-2 border-b border-gray-200 flex justify-between items-center">
-                      <h3 className="text-sm font-semibold text-gray-700">
-                        Recent Searches
-                      </h3>
->>>>>>> 3f9c270e
-                      <button
-                        onClick={(e) => {
-                          e.stopPropagation();
-                          clearHistory();
-                        }}
-                        className="text-xs text-gray-500 hover:text-red-500 flex items-center"
+              {showSearchHistory && searchHistory.length > 0 && !searchQuery && (
+                <div className="absolute left-0 right-0 mt-1 bg-white text-black shadow-lg rounded-md overflow-hidden z-50">
+                  <div className="p-2 border-b border-gray-200 flex justify-between items-center">
+                    <h3 className="text-sm font-semibold text-gray-700">Recent Searches</h3>
+                    <button
+                      onClick={(e) => {
+                        e.stopPropagation();
+                        clearHistory();
+                      }}
+                      className="text-xs text-gray-500 hover:text-red-500 flex items-center"
+                    >
+                      <Trash className="h-3 w-3 mr-1" />
+                      Clear All
+                    </button>
+                  </div>
+                  <div className="max-h-60 overflow-y-auto">
+                    {searchHistory.map((term, index) => (
+                      <div
+                        key={`history-${index}`}
+                        onClick={() => handleHistoryItemClick(term)}
+                        className="px-3 py-2 hover:bg-gray-100 cursor-pointer flex items-center justify-between"
                       >
-                        <Trash className="h-3 w-3 mr-1" />
-                        Clear All
-                      </button>
-                    </div>
-                    <div className="max-h-60 overflow-y-auto">
-                      {searchHistory.map((term, index) => (
-                        <div
-                          key={`history-${index}`}
-                          onClick={() => handleHistoryItemClick(term)}
-                          className="px-3 py-2 hover:bg-gray-100 cursor-pointer flex items-center justify-between"
+                        <div className="flex items-center">
+                          <Clock className="h-4 w-4 text-gray-400 mr-2" />
+                          <span className="truncate">{term}</span>
+                        </div>
+                        <button
+                          onClick={(e) => handleRemoveHistoryItem(e, term)}
+                          className="text-gray-400 hover:text-red-500"
                         >
-                          <div className="flex items-center">
-                            <Clock className="h-4 w-4 text-gray-400 mr-2" />
-                            <span className="truncate">{term}</span>
-                          </div>
-<<<<<<< HEAD
-=======
-                          <button
-                            onClick={(e) => handleRemoveHistoryItem(e, term)}
-                            className="text-gray-400 hover:text-red-500"
-                          >
-                            <X className="h-4 w-4" />
-                          </button>
-                        </div>
-                      ))}
-                    </div>
-                  </div>
-                )}
+                          <X className="h-4 w-4" />
+                        </button>
+                      </div>
+                    ))}
+                  </div>
+                </div>
+              )}
 
               {/* Search suggestions dropdown */}
               {showSuggestions && searchQuery.trim().length > 1 && (
                 <div className="absolute left-0 right-0 mt-1 bg-white text-black shadow-lg rounded-md overflow-hidden z-50">
                   {isLoadingKeywords ? (
-                    <div className="p-2 text-xs text-gray-500">
-                      Loading keywords...
-                    </div>
+                    <div className="p-2 text-xs text-gray-500">Loading keywords...</div>
                   ) : keywordSuggestions.length > 0 ? (
                     <div className="p-2 border-b border-gray-100">
-                      <h4 className="text-xs text-gray-500 mb-1">
-                        Suggested Keywords
-                      </h4>
+                      <h4 className="text-xs text-gray-500 mb-1">Suggested Keywords</h4>
                       <div className="flex flex-wrap gap-1">
                         {keywordSuggestions.map((keyword, index) => (
->>>>>>> 3f9c270e
                           <button
-                            onClick={(e) => handleRemoveHistoryItem(e, term)}
-                            className="text-gray-400 hover:text-red-500"
+                            key={`keyword-${index}`}
+                            onClick={() => handleKeywordClick(keyword)}
+                            className="px-2 py-1 bg-gray-100 text-gray-800 text-sm rounded-full hover:bg-gray-200 flex items-center"
                           >
-                            <X className="h-4 w-4" />
+                            {keyword}
+                            <ArrowUpRight className="h-3 w-3 ml-1" />
                           </button>
-                        </div>
-                      ))}
+                        ))}
+                      </div>
                     </div>
-<<<<<<< HEAD
-                  </div>
-                )}
-
-                {/* Search suggestions dropdown */}
-                {showSuggestions && searchQuery.trim().length > 1 && (
-                  <div className="absolute left-0 right-0 mt-1 bg-white text-black shadow-lg rounded-md overflow-hidden z-50">
-                    {isLoadingKeywords ? (
-                      <div className="p-2 text-xs text-gray-500">Loading keywords...</div>
-                    ) : keywordSuggestions.length > 0 ? (
-                      <div className="p-2 border-b border-gray-100">
-                        <h4 className="text-xs text-gray-500 mb-1">Suggested Keywords</h4>
-                        <div className="flex flex-wrap gap-1">
-                          {keywordSuggestions.map((keyword, index) => (
-                            <button
-                              key={`keyword-${index}`}
-                              onClick={() => handleKeywordClick(keyword)}
-                              className="px-2 py-1 bg-gray-100 text-gray-800 text-sm rounded-full hover:bg-gray-200 flex items-center"
-                            >
-                              {keyword}
-                              <ArrowUpRight className="h-3 w-3 ml-1" />
-                            </button>
-                          ))}
-                        </div>
-                      </div>
-                    ) : null}
-
-                    {isLoading ? (
-                      <div className="p-3 text-center text-gray-500">Loading suggestions...</div>
-                    ) : suggestions.length > 0 ? (
-                      <div>
-                        <h4 className="text-xs text-gray-500 p-2 pb-1">Products</h4>
-                        <div className="max-h-60 overflow-y-auto">
-                          {suggestions.map((suggestion) => (
-                            <div
-                              key={suggestion.id}
-                              onClick={() => handleSuggestionClick(suggestion)}
-                              className="px-3 py-2 hover:bg-gray-100 cursor-pointer flex items-center"
-                            >
-                              {suggestion.image && !suggestion.type && (
-                                <div className="w-10 h-10 relative mr-2">
-                                  <Image
-                                    src={suggestion.image || "/placeholder.png"}
-                                    alt={suggestion.name}
-                                    fill
-                                    className="object-cover rounded"
-                                    sizes="40px"
-                                  />
-                                </div>
-                              )}
-                              <div className="flex-1 truncate">{suggestion.name}</div>
-                            </div>
-                          ))}
-                        </div>
-                      </div>
-                    ) : (
-                      <div className="p-3 text-gray-500">
-                        {keywordSuggestions.length === 0 ? "No suggestions found" : "No matching products"}
-                      </div>
-                    )}
-=======
                   ) : null}
 
                   {isLoading ? (
-                    <div className="p-3 text-center text-gray-500">
-                      Loading suggestions...
-                    </div>
+                    <div className="p-3 text-center text-gray-500">Loading suggestions...</div>
                   ) : suggestions.length > 0 ? (
                     <div>
-                      <h4 className="text-xs text-gray-500 p-2 pb-1">
-                        Products
-                      </h4>
+                      <h4 className="text-xs text-gray-500 p-2 pb-1">Products</h4>
                       <div className="max-h-60 overflow-y-auto">
                         {suggestions.map((suggestion) => (
                           <div
@@ -656,21 +526,16 @@
                                 />
                               </div>
                             )}
-                            <div className="flex-1 truncate">
-                              {suggestion.name}
-                            </div>
+                            <div className="flex-1 truncate">{suggestion.name}</div>
                           </div>
                         ))}
                       </div>
                     </div>
                   ) : (
                     <div className="p-3 text-gray-500">
-                      {keywordSuggestions.length === 0
-                        ? "No suggestions found"
-                        : "No matching products"}
+                      {keywordSuggestions.length === 0 ? "No suggestions found" : "No matching products"}
                     </div>
                   )}
->>>>>>> 3f9c270e
 
                     <div className="p-2 border-t border-gray-100">
                       <button
@@ -703,45 +568,17 @@
 
                 {showUserDropdown && (
                   <div className="absolute right-0 mt-2 w-48 bg-white text-black shadow-lg rounded-md overflow-hidden z-50">
-<<<<<<< HEAD
-                    {user.role === "admin" && (
-                      <>
-                        <Link href="/adminprofile" className="block px-4 py-2 hover:bg-gray-100">
-                          Profile
-                        </Link>
-                        <Link href="/admin/dashboard" className="block px-4 py-2 hover:bg-gray-100">
-                          Dashboard
-                        </Link>
-                      </>
-                    )}
-                    {user.role !== "admin" && (
-                      <Link href="/profilepage" className="block px-4 py-2 hover:bg-gray-100">
-                        Profile
-=======
-                    <Link
-                      href="/profilepage"
-                      className="block px-4 py-2 hover:bg-gray-100"
-                    >
+                    <Link href="/profilepage" className="block px-4 py-2 hover:bg-gray-100">
                       Profile
                     </Link>
-                    <Link
-                      href="/orders"
-                      className="block px-4 py-2 hover:bg-gray-100"
-                    >
+                    <Link href="/orders" className="block px-4 py-2 hover:bg-gray-100">
                       Orders
                     </Link>
                     {user.role === "admin" && (
-                      <Link
-                        href="/dashboard"
-                        className="block px-4 py-2 hover:bg-gray-100"
-                      >
+                      <Link href="/dashboard" className="block px-4 py-2 hover:bg-gray-100">
                         Dashboard
->>>>>>> 3f9c270e
                       </Link>
                     )}
-                    <Link href="/orders" className="block px-4 py-2 hover:bg-gray-100">
-                      Orders
-                    </Link>
                     <Link
                       href="/faq"
                       className="block px-4 py-2 text-sm text-gray-700 hover:bg-gray-100"
