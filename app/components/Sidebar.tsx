--- conflicted
+++ resolved
@@ -131,22 +131,12 @@
                             {!collapsed && <span className="ml-2">Profile</span>}
                         </NavLink>
                     </li>
-                    <li>
-<<<<<<< HEAD
+              
                         <button
                             onClick={handleLogout}
                             className="hover:bg-gray-700 rounded w-full text-left py-2"
-=======
-                        <NavLink 
-                            href="/admin/logout"
-                            onClick={(e: React.MouseEvent<HTMLAnchorElement>) => {
-                                e.preventDefault();
-                                // Add your logout logic here, e.g.:
-                                // logout();
-                                // router.push('/login');
-                            }}
->>>>>>> b5a46b6a
-                        >
+                      
+                       >
                             <div className="inline-flex items-center">
                                 <AiOutlineLogout className="text-xl w-8 flex-shrink-0 pl-2" />
                                 {!collapsed && <span className="ml-2">Logout</span>}
