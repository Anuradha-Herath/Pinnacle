--- conflicted
+++ resolved
@@ -10,7 +10,7 @@
 import Link from "next/link";
 import HeaderPlaceholder from "./components/HeaderPlaceholder";
 import OrderSuccess from './components/OrderSuccess';
-import ClientOnly from './components/ClientOnly'; // Fixed the quote syntax error
+import ClientOnly from './components/ClientOnly';
 
 // Updated mock products with simplified images - all using existing images
 const mockProducts = [
@@ -19,7 +19,7 @@
     name: "T-Shirt",
     price: 19.99,
     image: "/p1.webp",
-    colors: ["/p1.webp", "/p1.webp", "/p1.webp"], // All using the same image
+    colors: ["/p1.webp", "/p1.webp", "/p1.webp"],
     sizes: ["S", "M", "L", "XL"],
   },
   {
@@ -27,7 +27,7 @@
     name: "Sneakers",
     price: 49.99,
     image: "/p2.webp",
-    colors: ["/p2.webp", "/p2.webp", "/p2.webp"], // All using the same image
+    colors: ["/p2.webp", "/p2.webp", "/p2.webp"],
     sizes: ["6", "7", "8", "9", "10"],
   },
   {
@@ -35,7 +35,7 @@
     name: "Jacket",
     price: 79.99,
     image: "/p3.webp",
-    colors: ["/p3.webp", "/p3.webp", "/p3.webp"], // All using the same image
+    colors: ["/p3.webp", "/p3.webp", "/p3.webp"],
     sizes: ["S", "M", "L", "XL"],
   },
   {
@@ -43,7 +43,7 @@
     name: "Hat",
     price: 14.99,
     image: "/p4.webp",
-    colors: ["/p4.webp", "/p4.webp", "/p4.webp"], // All using the same image
+    colors: ["/p4.webp", "/p4.webp", "/p4.webp"],
     sizes: ["One Size"],
   },
   {
@@ -51,7 +51,7 @@
     name: "Jeans",
     price: 39.99,
     image: "/p5.webp",
-    colors: ["/p5.webp", "/p5.webp"], // All using the same image
+    colors: ["/p5.webp", "/p5.webp"],
     sizes: ["28", "30", "32", "34", "36"],
   },
   {
@@ -59,7 +59,7 @@
     name: "Watch",
     price: 59.99,
     image: "/p6.webp",
-    colors: ["/p6.webp", "/p6.webp", "/p6.webp"], // All using the same image
+    colors: ["/p6.webp", "/p6.webp", "/p6.webp"],
     sizes: ["One Size"],
   },
   {
@@ -67,7 +67,7 @@
     name: "Backpack",
     price: 34.99,
     image: "/p7.webp",
-    colors: ["/p7.webp", "/p7.webp", "/p7.webp"], // All using the same image
+    colors: ["/p7.webp", "/p7.webp", "/p7.webp"],
     sizes: ["One Size"],
   },
   {
@@ -75,7 +75,7 @@
     name: "Sunglasses",
     price: 29.99,
     image: "/p8.webp",
-    colors: ["/p8.webp", "/p8.webp", "/p8.webp"], // All using the same image
+    colors: ["/p8.webp", "/p8.webp", "/p8.webp"],
     sizes: ["One Size"],
   },
   {
@@ -83,7 +83,7 @@
     name: "Scarf",
     price: 19.99,
     image: "/p9.webp",
-    colors: ["/p9.webp", "/p9.webp", "/p9.webp"], // All using the same image
+    colors: ["/p9.webp", "/p9.webp", "/p9.webp"],
     sizes: ["One Size"],
   },
 ];
@@ -105,7 +105,6 @@
   const [error, setError] = useState<string | null>(null);
   const [selectedGender, setSelectedGender] = useState<'men' | 'women'>('women');
   
-  // Categories we want to display - use lowercase consistently
   const categories = ["mens", "womens", "accessories"];
   const [categoryProducts, setCategoryProducts] = useState<Record<string, any[]>>({
     mens: [],
@@ -113,35 +112,23 @@
     accessories: []
   });
 
-  // Function to fetch all products and categorize them
   const fetchProducts = async () => {
     try {
       setLoading(true);
-      
-      // Fetch all products
       const response = await fetch('/api/customer/products');
-      
       if (!response.ok) {
         throw new Error('Failed to fetch products');
       }
-      
       const data = await response.json();
-      
       if (data.products && data.products.length > 0) {
         setProducts(data.products);
-        
-        // Organize products by category - use lowercase consistently
         const productsByCategory: Record<string, any[]> = {
           mens: [],
           womens: [],
           accessories: []
         };
-        
         data.products.forEach((product: any) => {
           const category = product.category?.toLowerCase() || "";
-          console.log(`Product: ${product.name}, Category: ${category}`);
-          
-          // Match category to our predefined categories
           if (category === "men" || category === "mens") {
             productsByCategory.mens.push(product);
           } else if (category === "women" || category === "womens") {
@@ -150,24 +137,13 @@
             productsByCategory.accessories.push(product);
           }
         });
-        
-        console.log("Categorized products:", {
-          menProducts: productsByCategory.mens.length,
-          womenProducts: productsByCategory.womens.length,
-          accessoriesProducts: productsByCategory.accessories.length
-        });
-        
         setCategoryProducts(productsByCategory);
       }
-      
-      // Fetch trending products (newly created + recently stocked)
       const trendingResponse = await fetch('/api/customer/trending');
-      
       if (trendingResponse.ok) {
         const trendingData = await trendingResponse.json();
         setTrendingProducts(trendingData.products || []);
       }
-      
     } catch (err) {
       console.error('Error fetching products:', err);
       setError(err instanceof Error ? err.message : 'Failed to load products');
@@ -176,32 +152,21 @@
     }
   };
 
-  // Fetch products by specific category when gender toggle changes
   const fetchProductsByCategory = async (category: string) => {
     try {
       setGenderLoading(true);
-      
-      // Convert 'men'/'women' to match API parameter ('Men'/'Women')
       const apiCategory = category === 'men' ? 'Men' : 'Women';
-      
-      // Fetch products filtered by category
       const response = await fetch(`/api/customer/products?category=${apiCategory}`);
-      
       if (!response.ok) {
         throw new Error(`Failed to fetch ${apiCategory} products`);
       }
-      
       const data = await response.json();
-      console.log(`Fetched ${apiCategory} products:`, data.products?.length || 0);
-      
-      // Update just the specific category in our state
       if (data.products) {
         setCategoryProducts(prev => ({
           ...prev,
           [category + 's']: data.products
         }));
       }
-      
     } catch (err) {
       console.error(`Error fetching ${category} products:`, err);
     } finally {
@@ -209,109 +174,66 @@
     }
   };
 
-  // Improved fetchAccessoriesProducts with better error handling
   const fetchAccessoriesProducts = async () => {
     try {
       setAccessoriesLoading(true);
-      
-      // Ensure consistent casing by using "Accessories" exactly
-      console.log('Fetching accessories products...');
-      
       const response = await fetch(`/api/customer/products?category=Accessories`);
-      
       if (!response.ok) {
         throw new Error(`Failed to fetch accessories products: ${response.status}`);
       }
-      
       const data = await response.json();
-      console.log(`Fetched ${data.products?.length || 0} accessories products`);
-      
-      // Debug the categories to make sure matching is working
-      if (data.products?.length > 0) {
-        console.log('Accessories product categories:', 
-          data.products.map((p: any) => p.category));
-      } else {
-        console.log('No accessories products found in the API response');
-      }
-      
-      // Update state only if we have products or an empty array
       setCategoryProducts(prev => ({
         ...prev,
         accessories: data.products || []
       }));
-      
     } catch (err) {
       console.error(`Error fetching accessories products:`, err);
-      // On error, ensure we don't leave the carousel in a loading state
       setCategoryProducts(prev => ({
         ...prev,
-        accessories: [] // Reset to empty array on error
+        accessories: []
       }));
     } finally {
       setAccessoriesLoading(false);
     }
   };
 
-  // Initial product fetch
   useEffect(() => {
     const loadAllData = async () => {
-      // First fetch all products
       await fetchProducts();
-      // Then fetch accessories specifically to ensure consistency
       await fetchAccessoriesProducts();
     };
-    
     loadAllData();
   }, []);
 
-  // Fetch products when gender toggle changes
   useEffect(() => {
     fetchProductsByCategory(selectedGender);
   }, [selectedGender]);
 
-  // Handle gender toggle with debug info
   const handleGenderToggle = (gender: 'men' | 'women') => {
-    console.log(`Switching to ${gender} products`);
     setSelectedGender(gender);
   };
 
-  // Improved URL parameter processing for order success
   useEffect(() => {
-    // Skip if we've already processed the success params
     if (hasProcessedParams.current) return;
-    
     const success = searchParams.get('success');
     const order = searchParams.get('order');
-    
     if (success === 'true' && !orderProcessingComplete.current) {
-      console.log("Processing successful order:", order);
       orderProcessingComplete.current = true;
       hasProcessedParams.current = true;
-      
-      // Clear cart
       clearCart();
-      
-      // Set order number to display in success modal
       if (order) {
         setOrderNumber(order);
       }
-      
-      // Show success modal and toast
       setShowOrderSuccess(true);
       toast.success('Order placed successfully!');
-      
-      // Update URL to remove query params (after a short delay to ensure React state updates first)
       setTimeout(() => {
         window.history.replaceState({}, document.title, window.location.pathname);
       }, 100);
     }
-    
     const canceled = searchParams.get('canceled');
     if (canceled === 'true' && !hasProcessedParams.current) {
       hasProcessedParams.current = true;
       toast('Payment was canceled', { icon: '❌' });
-      
-      // Clean URL
       setTimeout(() => {
         window.history.replaceState({}, document.title, window.location.pathname);
       }, 100);
@@ -319,11 +241,9 @@
   }, [searchParams, clearCart]);
 
   return (
-    <div className="bg-white min-h-screen flex flex-col">
+    <div className="bg-gray-900 min-h-screen flex flex-col">
       <Header />
       <HeaderPlaceholder />
-      
-      {/* Use ClientOnly to prevent hydration issues with the success modal */}
       <ClientOnly>
         {showOrderSuccess && (
           <OrderSuccess 
@@ -334,24 +254,16 @@
           />
         )}
       </ClientOnly>
-
-      {/* Banner */}
       <div className="banner">
         <img src="/banner2.jpg" alt="Banner" className="w-full h-auto" />
       </div>
-
-      {/* Main Content */}
       <div className="flex-grow">
-        {/* Trending Products - Newly Created + Recently Stocked */}
         <ProductCarousel 
           title="Trending Products" 
           products={trendingProducts.length > 0 ? trendingProducts : products} 
           loading={loading}
         />
-
-        {/* Large Shop Now Images */}
         <div className="flex flex-col md:flex-row gap-6 md:gap-8 my-12 md:my-16 px-4 md:px-8 justify-center">
-          {/* Shop Men */}
           <div className="relative w-full md:w-[45%] overflow-hidden rounded-xl shadow-xl transform transition-all duration-500 hover:shadow-2xl group">
             <div className="aspect-[4/3] w-full">
               <img
@@ -370,8 +282,6 @@
               </div>
             </ClientOnly>
           </div>
-
-          {/* Shop Women */}
           <div className="relative w-full md:w-[45%] overflow-hidden rounded-xl shadow-xl transform transition-all duration-500 hover:shadow-2xl group mt-6 md:mt-0">
             <div className="aspect-[4/3] w-full">
               <img
@@ -391,8 +301,6 @@
             </ClientOnly>
           </div>
         </div>
-
-        {/* Large Accessories Banner */}
         <div className="relative w-full my-12 md:my-16 px-4 md:px-8 lg:px-12">
           <div className="relative overflow-hidden rounded-xl shadow-xl transform transition-all duration-500 hover:shadow-2xl group">
             <div className="aspect-[16/5] w-full">
@@ -413,12 +321,8 @@
             </ClientOnly>
           </div>
         </div>
-
-        {/* Best Sellers with Gender Toggle */}
         <div className="px-4 md:px-8 lg:px-12 my-8">
-          {/* Title with Toggle Buttons */}
           <div className="flex justify-between items-center mb-6">
-<<<<<<< HEAD
             <h2 className="text-2xl font-bold text-white">Best Sellers</h2>
             <ClientOnly>
               <div className="bg-gray-800 rounded-full p-1 inline-flex">
@@ -444,34 +348,7 @@
                 </button>
               </div>
             </ClientOnly>
-=======
-            <h2 className="text-2xl font-bold text-black">Best Sellers</h2>
-            <div className="bg-gray-200 rounded-full p-1 inline-flex">
-              <button 
-                className={`px-6 py-2 rounded-full text-sm font-medium transition-all ${
-                  selectedGender === 'men' 
-                    ? 'bg-[black] text-white' 
-                    : 'text-black hover:bg-gray-300'
-                }`}
-                onClick={() => handleGenderToggle('men')}
-              >
-                MEN
-              </button>
-              <button 
-                className={`px-6 py-2 rounded-full text-sm font-medium transition-all ${
-                  selectedGender === 'women' 
-                    ? 'bg-[black] text-white' 
-                    : 'text-black hover:bg-gray-300'
-                }`}
-                onClick={() => handleGenderToggle('women')}
-              >
-                WOMEN
-              </button>
-            </div>
->>>>>>> 3f9c270e
           </div>
-          
-          {/* Products Carousel without title (using empty string) */}
           <ProductCarousel
             title=""
             products={
@@ -481,18 +358,14 @@
             }
             loading={genderLoading}
           />
-          
-          {/* Show message if no products in category */}
           {!genderLoading && 
             ((selectedGender === 'men' && categoryProducts.mens.length === 0) || 
              (selectedGender === 'women' && categoryProducts.womens.length === 0)) && (
-            <div className="text-center py-8 text-black">
+            <div className="text-center py-8 text-white">
               No products found for {selectedGender === 'men' ? 'men' : 'women'}.
             </div>
           )}
         </div>
-
-        {/* Accessories - Updated to match the loading style of other carousels */}
         <div className="px-4 md:px-8 lg:px-12 my-8">
           <ProductCarousel
             title="Accessories"
@@ -502,19 +375,15 @@
             }
             loading={accessoriesLoading}
           />
-          
-          {/* Show message if no accessories products and not loading */}
           {!accessoriesLoading && 
             categoryProducts.accessories && 
             categoryProducts.accessories.length === 0 && (
-            <div className="text-center py-8 text-black">
+            <div className="text-center py-8 text-white">
               No accessories products found.
             </div>
           )}
         </div>
       </div>
-
-      {/* Footer */}
       <Footer />
     </div>
   );
