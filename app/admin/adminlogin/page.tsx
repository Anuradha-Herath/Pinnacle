"use client";

import React, { useState } from "react";
import { useRouter } from "next/navigation";
import { useAuth } from "@/app/context/AuthContext";

export default function AdminLoginPage() {
  const [email, setEmail] = useState("");
  const [password, setPassword] = useState("");
  const [error, setError] = useState("");
<<<<<<< HEAD
  const [loading, setLoading] = useState(false);
  const router = useRouter();
  const { login } = useAuth();

=======
  const [isCheckingRole, setIsCheckingRole] = useState(false);
  
  const { login, user } = useAuth();
  const router = useRouter();
  
  // Check user state changes to handle navigation
  useEffect(() => {
    if (user && isCheckingRole) {
      setIsCheckingRole(false);
      
      if (user.role === 'admin') {
        toast.success("Admin login successful!");
        router.push('/admin/dashboard');
      } else {
        setError("Access denied. Admin privileges only.");
        toast.error("Access denied. Admin privileges only.");
        // You might want to add logout functionality here
      }
    }
  }, [user, router, isCheckingRole]);
  
>>>>>>> 74bb3c0f
  const handleSubmit = async (e: React.FormEvent) => {
    e.preventDefault();
    setError("");
    setLoading(true);

    try {
<<<<<<< HEAD
      // Store login source to determine which layout to use later
      localStorage.setItem('adminLoginSource', 'admin');
=======
      // Directly attempt the login without checking if user exists first
      const success = await login(email, password);
>>>>>>> 74bb3c0f
      
      const success = await login(email, password);
      if (success) {
<<<<<<< HEAD
        router.push("/admin/dashboard");
      } else {
        setError("Invalid email or password");
=======
        // Login successful, let the useEffect handle admin check
        setIsCheckingRole(true);
      } else {
        // Login failed
        setError("Invalid credentials");
        toast.error("Invalid credentials");
>>>>>>> 74bb3c0f
      }
    } catch (err) {
      setError("An error occurred during login");
      console.error(err);
    } finally {
      setLoading(false);
    }
  };

  return (
    <div className="min-h-screen bg-gray-900 flex items-center justify-center p-4">
      <div className="max-w-md w-full bg-gray-800 rounded-lg shadow-lg p-8">
        <div className="text-center mb-8">
          <h1 className="text-3xl font-bold text-white">Admin Login</h1>
          <p className="text-gray-400 mt-2">Enter your credentials to access the admin dashboard</p>
        </div>
        
        {error && (
          <div className="bg-red-900 text-white p-3 rounded-md mb-4">
            {error}
          </div>
        )}
        
        <form onSubmit={handleSubmit} className="space-y-6">
          <div>
            <label htmlFor="email" className="block text-sm font-medium text-gray-300 mb-2">
              Email Address
            </label>
            <input
              id="email"
              type="email"
              value={email}
              onChange={(e) => setEmail(e.target.value)}
              className="w-full px-4 py-3 bg-gray-700 text-white rounded-md focus:outline-none focus:ring-2 focus:ring-orange-500"
              required
            />
          </div>
          
          <div>
            <label htmlFor="password" className="block text-sm font-medium text-gray-300 mb-2">
              Password
            </label>
            <input
              id="password"
              type="password"
              value={password}
              onChange={(e) => setPassword(e.target.value)}
              className="w-full px-4 py-3 bg-gray-700 text-white rounded-md focus:outline-none focus:ring-2 focus:ring-orange-500"
              required
            />
          </div>
          
          <div>
            <button
              type="submit"
              disabled={loading}
              className="w-full bg-orange-500 text-white py-3 rounded-md hover:bg-orange-600 transition-colors focus:outline-none focus:ring-2 focus:ring-orange-500 focus:ring-offset-2 disabled:opacity-50"
            >
              {loading ? "Logging in..." : "Login"}
            </button>
          </div>
        </form>
        
        <div className="mt-6 text-center">
          <a
            href="/"
            className="text-orange-500 hover:text-orange-400 text-sm"
          >
            Return to main site
          </a>
        </div>
      </div>
    </div>
  );
}<|MERGE_RESOLUTION|>--- conflicted
+++ resolved
@@ -1,19 +1,16 @@
 "use client";
 
-import React, { useState } from "react";
+import React, { useState, useEffect } from "react";
+import { useAuth } from "@/app/context/AuthContext";
 import { useRouter } from "next/navigation";
-import { useAuth } from "@/app/context/AuthContext";
+import { toast } from "react-hot-toast";
 
-export default function AdminLoginPage() {
+const AdminLoginPage: React.FC = () => {
   const [email, setEmail] = useState("");
   const [password, setPassword] = useState("");
+  const [rememberMe, setRememberMe] = useState(false);
+  const [isLoading, setIsLoading] = useState(false);
   const [error, setError] = useState("");
-<<<<<<< HEAD
-  const [loading, setLoading] = useState(false);
-  const router = useRouter();
-  const { login } = useAuth();
-
-=======
   const [isCheckingRole, setIsCheckingRole] = useState(false);
   
   const { login, user } = useAuth();
@@ -35,107 +32,101 @@
     }
   }, [user, router, isCheckingRole]);
   
->>>>>>> 74bb3c0f
   const handleSubmit = async (e: React.FormEvent) => {
     e.preventDefault();
     setError("");
-    setLoading(true);
-
+    setIsLoading(true);
+    
     try {
-<<<<<<< HEAD
-      // Store login source to determine which layout to use later
-      localStorage.setItem('adminLoginSource', 'admin');
-=======
       // Directly attempt the login without checking if user exists first
       const success = await login(email, password);
->>>>>>> 74bb3c0f
       
-      const success = await login(email, password);
       if (success) {
-<<<<<<< HEAD
-        router.push("/admin/dashboard");
-      } else {
-        setError("Invalid email or password");
-=======
         // Login successful, let the useEffect handle admin check
         setIsCheckingRole(true);
       } else {
         // Login failed
         setError("Invalid credentials");
         toast.error("Invalid credentials");
->>>>>>> 74bb3c0f
       }
-    } catch (err) {
-      setError("An error occurred during login");
-      console.error(err);
+    } catch (error) {
+      setError("Authentication failed");
+      toast.error("Authentication failed");
+      console.error("Login error:", error);
     } finally {
-      setLoading(false);
+      setIsLoading(false);
     }
   };
 
   return (
-    <div className="min-h-screen bg-gray-900 flex items-center justify-center p-4">
-      <div className="max-w-md w-full bg-gray-800 rounded-lg shadow-lg p-8">
-        <div className="text-center mb-8">
-          <h1 className="text-3xl font-bold text-white">Admin Login</h1>
-          <p className="text-gray-400 mt-2">Enter your credentials to access the admin dashboard</p>
-        </div>
-        
-        {error && (
-          <div className="bg-red-900 text-white p-3 rounded-md mb-4">
-            {error}
-          </div>
-        )}
-        
-        <form onSubmit={handleSubmit} className="space-y-6">
-          <div>
-            <label htmlFor="email" className="block text-sm font-medium text-gray-300 mb-2">
-              Email Address
-            </label>
-            <input
-              id="email"
-              type="email"
-              value={email}
-              onChange={(e) => setEmail(e.target.value)}
-              className="w-full px-4 py-3 bg-gray-700 text-white rounded-md focus:outline-none focus:ring-2 focus:ring-orange-500"
-              required
-            />
-          </div>
-          
-          <div>
-            <label htmlFor="password" className="block text-sm font-medium text-gray-300 mb-2">
-              Password
-            </label>
-            <input
-              id="password"
-              type="password"
-              value={password}
-              onChange={(e) => setPassword(e.target.value)}
-              className="w-full px-4 py-3 bg-gray-700 text-white rounded-md focus:outline-none focus:ring-2 focus:ring-orange-500"
-              required
-            />
-          </div>
-          
-          <div>
+    <div className="flex h-screen">
+      {/* Left Section (Logo) */}
+      <div className="bg-[#282C34] text-white flex items-center justify-center w-1/2">
+        <h1 className="text-4xl font-semibold italic">Pinnacle</h1>
+      </div>
+
+      {/* Right Section (Login Form) */}
+      <div className="flex flex-col justify-center items-center w-1/2 bg-gray-100">
+        <div className="w-96 p-8 bg-white rounded-lg shadow-md">
+          <h2 className="text-2xl font-semibold mb-4 text-center">Admin Sign in</h2>
+          <p className="text-sm text-gray-600 mb-6 text-center">
+            Enter your email address and password to access admin panel.
+          </p>
+
+          {error && (
+            <div className="mb-4 p-3 bg-red-100 text-red-700 rounded-md text-sm">
+              {error}
+            </div>
+          )}
+
+          <form onSubmit={handleSubmit} className="space-y-4">
+            <div>
+              <input
+                type="email"
+                placeholder="Email"
+                value={email}
+                onChange={(e) => setEmail(e.target.value)}
+                className="w-full p-2 border rounded-md focus:outline-none focus:ring focus:border-blue-300"
+                disabled={isLoading}
+                required
+              />
+            </div>
+            <div>
+              <input
+                type="password"
+                placeholder="Password"
+                value={password}
+                onChange={(e) => setPassword(e.target.value)}
+                className="w-full p-2 border rounded-md focus:outline-none focus:ring focus:border-blue-300"
+                disabled={isLoading}
+                required
+              />
+            </div>
+            <div className="flex items-center">
+              <input
+                type="checkbox"
+                id="remember"
+                checked={rememberMe}
+                onChange={(e) => setRememberMe(e.target.checked)}
+                className="mr-2"
+                disabled={isLoading}
+              />
+              <label htmlFor="remember" className="text-sm text-gray-600">
+                Keep me logged in
+              </label>
+            </div>
             <button
               type="submit"
-              disabled={loading}
-              className="w-full bg-orange-500 text-white py-3 rounded-md hover:bg-orange-600 transition-colors focus:outline-none focus:ring-2 focus:ring-orange-500 focus:ring-offset-2 disabled:opacity-50"
+              className={`w-full ${isLoading ? 'bg-orange-300' : 'bg-orange-500'} text-white p-2 rounded-md hover:bg-orange-600 focus:outline-none focus:ring focus:border-orange-300`}
+              disabled={isLoading}
             >
-              {loading ? "Logging in..." : "Login"}
+              {isLoading ? "Signing in..." : "Sign In"}
             </button>
-          </div>
-        </form>
-        
-        <div className="mt-6 text-center">
-          <a
-            href="/"
-            className="text-orange-500 hover:text-orange-400 text-sm"
-          >
-            Return to main site
-          </a>
+          </form>
         </div>
       </div>
     </div>
   );
-}+};
+
+export default AdminLoginPage;