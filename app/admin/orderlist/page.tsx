"use client";

import { useEffect, useState } from "react";
import { useRouter } from "next/navigation";
import {
  EyeIcon,
  BellIcon,
  Cog6ToothIcon,
  ClockIcon,
  CheckCircleIcon,
  TruckIcon,
  CubeIcon,
  ShieldCheckIcon,
} from "@heroicons/react/24/solid";
import Sidebar from "../../components/Sidebar";
import { CogIcon, ShoppingCartIcon } from "lucide-react";
import { useAuth } from "@/app/context/AuthContext";

// Define Order interface for type safety
interface Order {
  _id: string;
  orderNumber: string;
  createdAt: string;
  customer: {
    firstName: string;
    lastName?: string;
    email?: string;
  };
  totalPrice: number;
  status: string;
}

export default function OrdersPage() {
  const router = useRouter();
  const { user } = useAuth();
  const [orders, setOrders] = useState<Order[]>([]);
<<<<<<< HEAD
  const [loading, setLoading] = useState(true);
  const [error, setError] = useState("");
  const [counts, setCounts] = useState({
    processing: 0,
    shipping: 0,
    outForDelivery: 0,
    delivered: 0,
    confirmed: 0,
  });
  // Add state for profile picture
  const [profilePicture, setProfilePicture] = useState<string>('/p9.webp');

  // Fetch profile data to get the current profile picture
  useEffect(() => {
    const fetchProfilePicture = async () => {
      try {
        const response = await fetch('/api/profile?t=' + Date.now()); // Add cache-busting parameter
        if (response.ok) {
          const data = await response.json();
          if (data.success && data.user.profilePicture) {
            setProfilePicture(data.user.profilePicture);
          }
        }
      } catch (error) {
        console.error("Error fetching profile picture:", error);
      }
    };

    fetchProfilePicture();
  }, []); // Dependency array empty to only run on mount
=======
  // State for filtering orders by status
  const [filterStatus, setFilterStatus] = useState("");

  // Add pagination state
  const [currentPage, setCurrentPage] = useState(1);
  const [itemsPerPage] = useState(10); // Show 10 orders per page
  const [totalPages, setTotalPages] = useState(1);
  const [displayedOrders, setDisplayedOrders] = useState<Order[]>([]);
>>>>>>> db2a7150

  useEffect(() => {
    // Fetch orders from the API
    const fetchOrders = async () => {
      setLoading(true);
      try {
        const response = await fetch("/api/orders");
        if (!response.ok) {
          throw new Error(`Failed to fetch orders: ${response.status}`);
        }
        const data = await response.json();

        console.log("Fetched orders:", data);
        setOrders(data);

        // Count orders by status
        const statusCounts = {
          processing: 0,
          shipping: 0,
          outForDelivery: 0,
          delivered: 0,
          confirmed: 0,
        };

        data.forEach((order: Order) => {
          if (order.status === "Processing") statusCounts.processing++;
          else if (order.status === "Shipping") statusCounts.shipping++;
          else if (order.status === "Out For Delivery")
            statusCounts.outForDelivery++;
          else if (order.status === "Delivered") statusCounts.delivered++;
          else if (order.status === "Order Confirmed") statusCounts.confirmed++;
        });

        setCounts(statusCounts);
      } catch (error) {
        console.error("Error fetching orders:", error);
        setError("Failed to load orders");
      } finally {
        setLoading(false);
      }
    };

    fetchOrders();
  }, []);

  // Filter orders based on selected status
  const filteredOrders = filterStatus
    ? orders.filter((order) => order.status === filterStatus)
    : orders;

  // Apply pagination when filtered orders or page changes
  useEffect(() => {
    applyPagination(filteredOrders);
    // Calculate total pages
    const total = Math.ceil(filteredOrders.length / itemsPerPage);
    setTotalPages(total > 0 ? total : 1);
  }, [currentPage, filteredOrders, itemsPerPage]);

  // Handle pagination
  const applyPagination = (items: Order[]) => {
    const startIndex = (currentPage - 1) * itemsPerPage;
    const endIndex = startIndex + itemsPerPage;
    setDisplayedOrders(items.slice(startIndex, endIndex));
  };

  // Handle pagination navigation
  const handlePreviousPage = () => {
    if (currentPage > 1) {
      setCurrentPage(currentPage - 1);
    }
  };

  const handleNextPage = () => {
    if (currentPage < totalPages) {
      setCurrentPage(currentPage + 1);
    }
  };

  return (
    <div className="flex">
      <Sidebar />
      <div className="min-h-screen bg-gray-50 p-6 flex-1">
        {/* Top Bar with Icons */}
        <div className="flex justify-between items-center mb-6">
          <h1 className="text-2xl font-semibold">Orders List</h1>

          {/* Top-Right Icons */}
          <div className="flex items-center gap-2">
            {/* Notifications */}
            <button
              onClick={() => router.push("/admin/notifications")}
              className="p-2 hover:bg-gray-200 rounded-lg"
            >
              <BellIcon className="h-6 w-6 text-gray-600" />
            </button>

            {/* Settings */}
            <button
              onClick={() => router.push("/admin/settings")}
              className="p-2 hover:bg-gray-200 rounded-lg"
            >
              <Cog6ToothIcon className="h-6 w-6 text-gray-600" />
            </button>

            {/* Clock Icon (e.g., Order History, Activity Log, etc.) */}
            <button
              onClick={() => router.push("/admin/history")}
              className="p-2 hover:bg-gray-200 rounded-lg"
            >
              <ClockIcon className="h-6 w-6 text-gray-600" />
            </button>

            {/* Profile - Updated to use dynamic image and go to adminprofile */}
            <button
              onClick={() => router.push("/adminprofile")}
              className="p-1 rounded-full border-2 border-gray-300"
            >
              <img
                src={`${profilePicture}?t=${Date.now()}`} // Add cache-busting timestamp
                alt="Profile"
                className="h-8 w-8 rounded-full object-cover"
                onError={(e) => {
                  // Fallback if image fails to load
                  (e.target as HTMLImageElement).src = '/p9.webp';
                }}
              />
            </button>
          </div>
        </div>

        {/* Orders Summary Cards */}
        <div className="grid grid-cols-3 gap-6 mb-8">
          <div className="bg-white p-4 rounded-lg shadow-md flex items-center gap-4">
            <div className="p-3 bg-orange-100 rounded-lg">
              <CheckCircleIcon className="h-8 w-8 text-orange-500" />
            </div>
            <div>
              <h2 className="text-lg font-semibold">Confirmed Orders</h2>
              <p className="text-2xl font-bold">{counts.confirmed}</p>
            </div>
          </div>
          <div className="bg-white p-4 rounded-lg shadow-md flex items-center gap-4">
            <div className="p-3 bg-orange-100 rounded-lg">
              <TruckIcon className="h-8 w-8 text-orange-500" />
            </div>
            <div>
              <h2 className="text-lg font-semibold">Order Shipped</h2>
              <p className="text-2xl font-bold">{counts.shipping}</p>
            </div>
          </div>
          <div className="bg-white p-4 rounded-lg shadow-md flex items-center gap-4">
            <div className="p-3 bg-orange-100 rounded-lg">
              <CubeIcon className="h-8 w-8 text-orange-500" />
            </div>
            <div>
              <h2 className="text-lg font-semibold">Out For Delivery</h2>
              <p className="text-2xl font-bold">{counts.outForDelivery}</p>
            </div>
          </div>
        </div>

        {/* Products Summary Cards */}
        <div className="grid grid-cols-3 gap-6 mb-8">
          <div className="bg-white p-4 rounded-lg shadow-md flex items-center gap-4">
            <div className="p-3 bg-orange-100 rounded-lg">
              <ShoppingCartIcon className="h-8 w-8 text-orange-500" />
            </div>
            <div>
              <h2 className="text-lg font-semibold">Order Processing</h2>
              <p className="text-2xl font-bold">{counts.processing}</p>
            </div>
          </div>
          <div className="bg-white p-4 rounded-lg shadow-md flex items-center gap-4">
            <div className="p-3 bg-orange-100 rounded-lg">
              <TruckIcon className="h-8 w-8 text-orange-500" />
            </div>
            <div>
              <h2 className="text-lg font-semibold">Delivered</h2>
              <p className="text-2xl font-bold">{counts.delivered}</p>
            </div>
          </div>
          <div className="bg-white p-4 rounded-lg shadow-md flex items-center gap-4">
            <div className="p-3 bg-orange-100 rounded-lg">
              <ShieldCheckIcon className="h-8 w-8 text-orange-500" />
            </div>
            <div>
              <h2 className="text-lg font-semibold">
                Order Confirm & Processing
              </h2>
              <p className="text-2xl font-bold">
                {counts.confirmed + counts.processing}
              </p>
            </div>
          </div>
        </div>

        {/* Orders Table */}
        <div className="bg-white p-6 rounded-lg shadow-lg">
          <div className="flex justify-between items-center mb-4">
            <h2 className="text-lg font-semibold">All Orders List</h2>
            <div className="flex items-center gap-4">
              {/* Search Bar */}
              <input
                type="text"
                placeholder="🔍 Search"
                className="border px-3 py-2 rounded-md focus:outline-none focus:ring-2 focus:ring-orange-500"
              />
              {/* Order Status Filter Dropdown */}
              <select
                value={filterStatus}
                onChange={(e) => {
                  setFilterStatus(e.target.value);
                  setCurrentPage(1); // Reset to page 1 when filter changes
                }}
                className="border px-3 py-2 rounded-md focus:outline-none focus:ring-2 focus:ring-orange-500"
              >
                <option value="">All Statuses</option>
                <option value="Order Confirmed">Order Confirmed</option>
                <option value="Delivered">Delivered</option>
                <option value="Out For Delivery">Out For Delivery</option>
                <option value="Shipping">Shipping</option>
                <option value="Processing">Processing</option>
              </select>
            </div>
          </div>

<<<<<<< HEAD
          <div className="overflow-x-auto">
            <table className="w-full text-sm">
              <thead>
                <tr className="bg-gray-100 text-left">
                  <th className="p-3">Order ID</th>
                  <th className="p-3">Created At</th>
                  <th className="p-3">Customer</th>
                  <th className="p-3">Amount</th>
                  <th className="p-3">Order Status</th>
                  <th className="p-3">Action</th>
                </tr>
              </thead>
              <tbody>
                {loading ? (
                  <tr>
                    <td colSpan={6} className="p-3 text-center">
                      <div className="flex justify-center">
                        <div className="animate-spin rounded-full h-6 w-6 border-t-2 border-b-2 border-gray-900"></div>
                      </div>
                    </td>
                  </tr>
                ) : error ? (
                  <tr>
                    <td colSpan={6} className="p-3 text-center text-red-500">
                      {error}
=======
          <table className="w-full border-collapse">
            <thead>
              <tr className="bg-gray-100 text-left">
                <th className="p-3">Order ID</th>
                <th className="p-3">Created At</th>
                <th className="p-3">Customer</th>
                <th className="p-3">Amount</th>
                {/* <th className="p-3">Delivery Number</th> */}
                <th className="p-3">Order Status</th>
                <th className="p-3">Action</th>
              </tr>
            </thead>
            <tbody>
              {displayedOrders.length > 0 ? (
                displayedOrders.map((order, index) => (
                  <tr key={index} className="border-t">
                    <td className="p-3">{order.orderNumber || "N/A"}</td>
                    <td className="p-3">
                      {order.createdAt
                        ? order.createdAt.replace("T", " ").substring(0, 19)
                        : "N/A"}
                    </td>
                    <td className="p-3">
                      {order.customer?.firstName || "N/A"}
                    </td>
                    <td className="p-3">
                      <span className="text-orange-500">$</span>{" "}
                      {order.amount?.total || "N/A"}
                    </td>
                    {/* <td className="p-3">{order.deliveryNumber}</td> */}
                    <td className="p-3">
                      <span
                        className={`inline-block px-3 py-1 rounded-full text-sm font-semibold ${
                          order.status === "Order Confirmed"
                            ? "bg-blue-300 text-blue-800"
                            : order.status === "Order Completed"
                            ? "bg-green-300 text-green-800"
                            : order.status === "Out For Delivery"
                            ? "bg-orange-300 text-orange-800"
                            : order.status === "Shipping"
                            ? "bg-cyan-300 text-cyan-800"
                            : order.status === "Processing" ||
                              order.status === "pending"
                            ? "bg-yellow-300 text-yellow-800"
                            : "bg-gray-100 text-gray-800"
                        }`}
                      >
                        {order.status || "pending"}
                      </span>
>>>>>>> db2a7150
                    </td>
                  </tr>
                ) : filteredOrders.length > 0 ? (
                  filteredOrders.map((order, index) => (
                    <tr key={index} className="border-b hover:bg-gray-50">
                      <td className="p-3">
                        {order.orderNumber || order._id.substring(0, 8)}
                      </td>
                      <td className="p-3">
                        {new Date(order.createdAt).toLocaleString()}
                      </td>
                      <td className="p-3">
                        {order.customer.firstName} {order.customer.lastName}
                      </td>
                      <td className="px-4 py-3">
                        Rs. {order.totalPrice?.toFixed(2) || "N/A"}
                      </td>
                      <td className="p-3">
                        <span
                          className={`inline-block px-3 py-1 rounded-full text-sm font-semibold ${
                            order.status === "Order Confirmed"
                              ? "bg-blue-300 text-blue-800"
                              : order.status === "Delivered"
                              ? "bg-green-300 text-green-800"
                              : order.status === "Out For Delivery"
                              ? "bg-orange-300 text-orange-800"
                              : order.status === "Shipping"
                              ? "bg-cyan-300 text-cyan-800"
                              : order.status === "Processing"
                              ? "bg-yellow-300 text-yellow-800"
                              : "bg-gray-100 text-gray-800"
                          }`}
                        >
                          {order.status}
                        </span>
                      </td>
                      <td className="p-3">
                        <button
                          className="p-2 bg-orange-500 text-white rounded-md shadow-md hover:bg-orange-600"
                          onClick={() => router.push(`/order-details/${order._id}`)}
                        >
                          <EyeIcon className="h-5 w-5" />
                        </button>
                      </td>
                    </tr>
                  ))
                ) : (
                  <tr>
                    <td colSpan={6} className="p-3 text-center text-gray-500">
                      No orders found
                    </td>
                  </tr>
                )}
              </tbody>
            </table>
          </div>

          {/* Pagination - Updated */}
          {filteredOrders.length > 0 && (
            <div className="flex justify-center mt-6">
              <div className="flex items-center gap-2">
                <button
                  className={`px-4 py-2 rounded-md ${
                    currentPage === 1
                      ? "bg-orange-200 text-gray-700 cursor-not-allowed"
                      : "bg-orange-500 text-white hover:bg-orange-600"
                  }`}
                  onClick={handlePreviousPage}
                  disabled={currentPage === 1}
                >
                  Previous
                </button>
                <span className="mx-2 text-gray-600">
                  Page {currentPage} of {totalPages}
                </span>
                <button
                  className={`px-4 py-2 rounded-md ${
                    currentPage === totalPages
                      ? "bg-orange-200 text-gray-700 cursor-not-allowed"
                      : "bg-orange-500 text-white hover:bg-orange-600"
                  }`}
                  onClick={handleNextPage}
                  disabled={currentPage === totalPages}
                >
                  Next
                </button>
              </div>
            </div>
          )}
        </div>
      </div>
    </div>
  );
}<|MERGE_RESOLUTION|>--- conflicted
+++ resolved
@@ -34,7 +34,6 @@
   const router = useRouter();
   const { user } = useAuth();
   const [orders, setOrders] = useState<Order[]>([]);
-<<<<<<< HEAD
   const [loading, setLoading] = useState(true);
   const [error, setError] = useState("");
   const [counts, setCounts] = useState({
@@ -44,14 +43,22 @@
     delivered: 0,
     confirmed: 0,
   });
-  // Add state for profile picture
   const [profilePicture, setProfilePicture] = useState<string>('/p9.webp');
+  
+  // State for filtering orders by status
+  const [filterStatus, setFilterStatus] = useState("");
+
+  // Add pagination state
+  const [currentPage, setCurrentPage] = useState(1);
+  const [itemsPerPage] = useState(10); // Show 10 orders per page
+  const [totalPages, setTotalPages] = useState(1);
+  const [displayedOrders, setDisplayedOrders] = useState<Order[]>([]);
 
   // Fetch profile data to get the current profile picture
   useEffect(() => {
     const fetchProfilePicture = async () => {
       try {
-        const response = await fetch('/api/profile?t=' + Date.now()); // Add cache-busting parameter
+        const response = await fetch('/api/profile?t=' + Date.now());
         if (response.ok) {
           const data = await response.json();
           if (data.success && data.user.profilePicture) {
@@ -64,17 +71,7 @@
     };
 
     fetchProfilePicture();
-  }, []); // Dependency array empty to only run on mount
-=======
-  // State for filtering orders by status
-  const [filterStatus, setFilterStatus] = useState("");
-
-  // Add pagination state
-  const [currentPage, setCurrentPage] = useState(1);
-  const [itemsPerPage] = useState(10); // Show 10 orders per page
-  const [totalPages, setTotalPages] = useState(1);
-  const [displayedOrders, setDisplayedOrders] = useState<Order[]>([]);
->>>>>>> db2a7150
+  }, []);
 
   useEffect(() => {
     // Fetch orders from the API
@@ -127,18 +124,15 @@
 
   // Apply pagination when filtered orders or page changes
   useEffect(() => {
-    applyPagination(filteredOrders);
     // Calculate total pages
     const total = Math.ceil(filteredOrders.length / itemsPerPage);
     setTotalPages(total > 0 ? total : 1);
-  }, [currentPage, filteredOrders, itemsPerPage]);
-
-  // Handle pagination
-  const applyPagination = (items: Order[]) => {
+    
+    // Apply pagination
     const startIndex = (currentPage - 1) * itemsPerPage;
     const endIndex = startIndex + itemsPerPage;
-    setDisplayedOrders(items.slice(startIndex, endIndex));
-  };
+    setDisplayedOrders(filteredOrders.slice(startIndex, endIndex));
+  }, [currentPage, filteredOrders, itemsPerPage]);
 
   // Handle pagination navigation
   const handlePreviousPage = () => {
@@ -193,7 +187,7 @@
               className="p-1 rounded-full border-2 border-gray-300"
             >
               <img
-                src={`${profilePicture}?t=${Date.now()}`} // Add cache-busting timestamp
+                src={`${profilePicture}?t=${Date.now()}`}
                 alt="Profile"
                 className="h-8 w-8 rounded-full object-cover"
                 onError={(e) => {
@@ -301,7 +295,6 @@
             </div>
           </div>
 
-<<<<<<< HEAD
           <div className="overflow-x-auto">
             <table className="w-full text-sm">
               <thead>
@@ -327,61 +320,10 @@
                   <tr>
                     <td colSpan={6} className="p-3 text-center text-red-500">
                       {error}
-=======
-          <table className="w-full border-collapse">
-            <thead>
-              <tr className="bg-gray-100 text-left">
-                <th className="p-3">Order ID</th>
-                <th className="p-3">Created At</th>
-                <th className="p-3">Customer</th>
-                <th className="p-3">Amount</th>
-                {/* <th className="p-3">Delivery Number</th> */}
-                <th className="p-3">Order Status</th>
-                <th className="p-3">Action</th>
-              </tr>
-            </thead>
-            <tbody>
-              {displayedOrders.length > 0 ? (
-                displayedOrders.map((order, index) => (
-                  <tr key={index} className="border-t">
-                    <td className="p-3">{order.orderNumber || "N/A"}</td>
-                    <td className="p-3">
-                      {order.createdAt
-                        ? order.createdAt.replace("T", " ").substring(0, 19)
-                        : "N/A"}
-                    </td>
-                    <td className="p-3">
-                      {order.customer?.firstName || "N/A"}
-                    </td>
-                    <td className="p-3">
-                      <span className="text-orange-500">$</span>{" "}
-                      {order.amount?.total || "N/A"}
-                    </td>
-                    {/* <td className="p-3">{order.deliveryNumber}</td> */}
-                    <td className="p-3">
-                      <span
-                        className={`inline-block px-3 py-1 rounded-full text-sm font-semibold ${
-                          order.status === "Order Confirmed"
-                            ? "bg-blue-300 text-blue-800"
-                            : order.status === "Order Completed"
-                            ? "bg-green-300 text-green-800"
-                            : order.status === "Out For Delivery"
-                            ? "bg-orange-300 text-orange-800"
-                            : order.status === "Shipping"
-                            ? "bg-cyan-300 text-cyan-800"
-                            : order.status === "Processing" ||
-                              order.status === "pending"
-                            ? "bg-yellow-300 text-yellow-800"
-                            : "bg-gray-100 text-gray-800"
-                        }`}
-                      >
-                        {order.status || "pending"}
-                      </span>
->>>>>>> db2a7150
                     </td>
                   </tr>
-                ) : filteredOrders.length > 0 ? (
-                  filteredOrders.map((order, index) => (
+                ) : displayedOrders.length > 0 ? (
+                  displayedOrders.map((order, index) => (
                     <tr key={index} className="border-b hover:bg-gray-50">
                       <td className="p-3">
                         {order.orderNumber || order._id.substring(0, 8)}
